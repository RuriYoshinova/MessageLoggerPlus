--- conflicted
+++ resolved
@@ -31,18 +31,11 @@
 
 import { OpenLogsButton } from "./components/LogsButton";
 import { openLogModal } from "./components/LogsModal";
-<<<<<<< HEAD
 import { ImageCacheDir } from "./components/settings/ImageCacheSetting";
 import { addMessage, clearLogs, hasLogs, loggedMessagesCache, MessageLoggerStore, refreshCache, removeLog } from "./LoggedMessageManager";
 import * as LoggedMessageManager from "./LoggedMessageManager";
 import { LoadMessagePayload, LoggedMessage, LoggedMessageJSON, MessageCreatePayload, MessageDeleteBulkPayload, MessageDeletePayload, MessageUpdatePayload } from "./types";
 import { addToXAndRemoveFromOpposite, cleanUpCachedMessage, cleanupUserObject, getLocalCacheImageUrl, isGhostPinged, ListType, mapEditHistory, reAddDeletedMessages, removeFromX } from "./utils";
-=======
-import { addMessage, clearLogs, hasLogs, loggedMessagesCache, MessageLoggerStore, refreshCache, removeLog } from "./LoggedMessageManager";
-import * as LoggedMessageManager from "./LoggedMessageManager";
-import { LoadMessagePayload, LoggedMessage, LoggedMessageJSON, MessageCreatePayload, MessageDeleteBulkPayload, MessageDeletePayload, MessageUpdatePayload } from "./types";
-import { addToXAndRemoveFromOpposite, cleanUpCachedMessage, cleanupUserObject, isGhostPinged, ListType, mapEditHistory, reAddDeletedMessages, removeFromX } from "./utils";
->>>>>>> 50021032
 import { checkForUpdates } from "./utils/checkForUpdates";
 import { DEFAULT_IMAGE_CACHE_DIR } from "./utils/constants";
 import * as fileSystem from "./utils/filesystem";
@@ -107,8 +100,6 @@
     finally {
         handledMessageIds.delete(payload.id);
     }
-<<<<<<< HEAD
-=======
 }
 
 async function messageDeleteBulkHandler({ channelId, guildId, ids }: MessageDeleteBulkPayload) {
@@ -116,16 +107,7 @@
     for (const id of ids) {
         await messageDeleteHandler({ type: "MESSAGE_DELETE", channelId, guildId, id });
     }
->>>>>>> 50021032
 }
-
-async function messageDeleteBulkHandler({ channelId, guildId, ids }: MessageDeleteBulkPayload) {
-    // is this bad? idk man
-    for (const id of ids) {
-        await messageDeleteHandler({ type: "MESSAGE_DELETE", channelId, guildId, id });
-    }
-}
-
 
 async function messageUpdateHandler(payload: MessageUpdatePayload) {
     const cachedMessage = cacheSentMessages.get(`${payload.message.channel_id},${payload.message.id}`);
@@ -448,14 +430,10 @@
     store: MessageLoggerStore,
     openLogModal,
     doesMatch,
-<<<<<<< HEAD
     getLocalCacheImageUrl,
     LoggedMessageManager,
     fileSystem,
     imageUtils,
-=======
-    LoggedMessageManager,
->>>>>>> 50021032
 
     getDeleted(m1, m2) {
         const deleted = m2?.deleted;
