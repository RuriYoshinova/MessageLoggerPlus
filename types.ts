/*
 * Vencord, a modification for Discord's desktop app
 * Copyright (c) 2023 Vendicated and contributors
 *
 * This program is free software: you can redistribute it and/or modify
 * it under the terms of the GNU General Public License as published by
 * the Free Software Foundation, either version 3 of the License, or
 * (at your option) any later version.
 *
 * This program is distributed in the hope that it will be useful,
 * but WITHOUT ANY WARRANTY; without even the implied warranty of
 * MERCHANTABILITY or FITNESS FOR A PARTICULAR PURPOSE.  See the
 * GNU General Public License for more details.
 *
 * You should have received a copy of the GNU General Public License
 * along with this program.  If not, see <https://www.gnu.org/licenses/>.
*/

import { Message, MessageAttachment, MessageJSON } from "discord-types/general";

export interface LoggedAttachment extends MessageAttachment {
    fileExtension?: string | null;
    path?: string | null;
    blobUrl?: string;
    nativefileSystem?: boolean;
}

export type RefrencedMessage = LoggedMessageJSON & { message_id: string; };
export interface LoggedMessageJSON extends Omit<Message, "timestamp"> {
    mention_everyone?: string;
    guildId?: string;
    guild_id?: string;
    ghostPinged?: boolean;
    timestamp: string;
    ourCache?: boolean;
    referenced_message: RefrencedMessage;
    message_reference: RefrencedMessage;

    attachments: LoggedAttachment[];
    deleted?: boolean;
    editHistory?: {
        timestamp: string;
        content: string;
    }[];
}

export interface LoggedMessage extends Message {
<<<<<<< HEAD
    attachments: LoggedAttachment[];
=======
>>>>>>> 50021032
    deleted?: boolean;
    editHistory?: {
        timestamp: string;
        content: string;
    }[];
}

export interface MessageDeletePayload {
    type: string;
    guildId: string;
    id: string;
    channelId: string;
    mlDeleted?: boolean;
}

export interface MessageDeleteBulkPayload {
    type: string;
    guildId: string;
    ids: string[];
    channelId: string;
}

<<<<<<< HEAD
export interface MessageDeleteBulkPayload {
    type: string;
    guildId: string;
    ids: string[];
    channelId: string;
}
=======
>>>>>>> 50021032

export interface MessageUpdatePayload {
    type: string;
    guildId: string;
    message: MessageJSON;
}

export interface MessageCreatePayload {
    type: string;
    guildId: string;
    channelId: string;
    message: MessageJSON;
    optimistic: boolean;
    isPushNotification: boolean;
}

export interface LoadMessagePayload {
    type: string;
    channelId: string;
    messages: LoggedMessageJSON[];
    isBefore: boolean;
    isAfter: boolean;
    hasMoreBefore: boolean;
    hasMoreAfter: boolean;
    limit: number;
    isStale: boolean;
}

export type LoggedMessageIds = {
    deletedMessages: Record<string, string[]>;
    editedMessages: Record<string, string[]>;
};

export type LoggedMessages = LoggedMessageIds & { [message_id: string]: { message?: LoggedMessageJSON; }; };

export type MessageRecord = { message: LoggedMessageJSON; };<|MERGE_RESOLUTION|>--- conflicted
+++ resolved
@@ -45,10 +45,7 @@
 }
 
 export interface LoggedMessage extends Message {
-<<<<<<< HEAD
     attachments: LoggedAttachment[];
-=======
->>>>>>> 50021032
     deleted?: boolean;
     editHistory?: {
         timestamp: string;
@@ -71,15 +68,6 @@
     channelId: string;
 }
 
-<<<<<<< HEAD
-export interface MessageDeleteBulkPayload {
-    type: string;
-    guildId: string;
-    ids: string[];
-    channelId: string;
-}
-=======
->>>>>>> 50021032
 
 export interface MessageUpdatePayload {
     type: string;
@@ -115,4 +103,6 @@
 
 export type LoggedMessages = LoggedMessageIds & { [message_id: string]: { message?: LoggedMessageJSON; }; };
 
+export type MessageRecord = { message: LoggedMessageJSON; };
+
 export type MessageRecord = { message: LoggedMessageJSON; };